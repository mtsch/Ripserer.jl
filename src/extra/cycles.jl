"""
    OneSkeleton

A realization of the one-skeleton of a filtered simplicial complex at time t as an
`AbstractGraph`. Some edges of the graph may be removed by placing them into the `removed`
set. This will ignore said edges when looking for neighbours or shortest paths.
Weights are usually simplex birth times, but can be customized.
"""
struct OneSkeleton{T,F<:AbstractFiltration,S<:AbstractCell{1},A} <: AbstractGraph{Int}
    filtration::F
    threshold::T
    weights::A
    removed::Set{S}
end
function OneSkeleton(
    filtration::F,
    thresh::T=threshold(filtration),
    removed=(),
    weights=distance_matrix(filtration),
) where {F,T}
    S = simplex_type(filtration, 1)
    removed = Set{S}(removed)
    return OneSkeleton{T,F,S,typeof(weights)}(filtration, thresh, weights, removed)
end

function Graphs.SimpleGraph(g::OneSkeleton)
<<<<<<< HEAD
    SimpleGraph(edges(g))
=======
    return SimpleGraph(edges(g))
>>>>>>> 6859825d
end

_birth_or_value(σ::AbstractCell) = birth(σ)
_birth_or_value(σ) = σ
_in(σ::S, g::OneSkeleton{S}) where {S} = !isnothing(σ) && σ ≤ g.threshold && σ ∉ g.removed
_in(σ, g::OneSkeleton) = !isnothing(σ) && birth(σ) ≤ g.threshold && σ ∉ g.removed

# Convert linear indices to filtration indices. Applicable to Cubical because it has
# vertices of type CartesianIndex.
_linear(g, i) = LinearIndices(vertices(g.filtration))[i]
_inv_linear(g, i) = vertices(g.filtration)[i]

Graphs.edgetype(::OneSkeleton) = Edge{Int}

function Graphs.has_edge(g::OneSkeleton, u::Integer, v::Integer)
    if u ∉ vertices(g) || v ∉ vertices(g)
        return false
    else
        σ = simplex(g.filtration, Val(1), _inv_linear.(Ref(g), (v, u)))
        return _in(σ, g)
    end
end

function Graphs.edges(g::OneSkeleton)
    result = edgetype(g)[]
    for sx in Ripserer.edges(g.filtration)
        if _in(sx, g)
            u, v = _linear.(Ref(g), sx)
            push!(result, Edge(u, v))
        end
    end
    return result
end
function Graphs.outneighbors(g::OneSkeleton, u::Integer)
    root = simplex(g.filtration, Val(0), (_inv_linear(g, u),))
    neighbors = Int[]
    for sx in Ripserer.coboundary(g.filtration, root)
        if _in(sx, g)
            v, w = _linear.(Ref(g), sx)
            if v == u
                push!(neighbors, w)
            else
                push!(neighbors, v)
            end
        end
    end
    return neighbors
end
Graphs.inneighbors(g::OneSkeleton, u::Integer) = outneighbors(g, u)

Base.eltype(::OneSkeleton) = Int
Graphs.has_vertex(g::OneSkeleton, u) = 1 ≤ u ≤ nv(g)
Graphs.ne(g::OneSkeleton) = length(edges(g))
Graphs.nv(g::OneSkeleton) = nv(g.filtration)
Graphs.vertices(g::OneSkeleton) = Base.OneTo(nv(g))
Graphs.is_directed(::OneSkeleton) = false
Graphs.is_directed(::Type{<:OneSkeleton}) = false

# need default dist for filtrations...
Graphs.weights(g::OneSkeleton) = g.weights

_heuristic(filtration, src, distances) = dst -> distances[dst, src]
function _path_length(dists, cyc)
    result = zero(eltype(dists))
    for edge in cyc
        i, j = src(edge), dst(edge)
        result += dists[i, j]
    end
    return result
end

"""
    _find_cycle(g, dists)

Find the shortest cycle in `g` that has exactly one edge from `g.removed`.
"""
function _find_cycle(skeleton, dists)
    # Idea:
    # best_weight is the current best length of shortest cycle.
    # best_path is the current best candidate for shortest cycle.
    # best_simplex completes best_path to a cycle.
    # We go through all edges in skeleton.removed and find the shortest path through its
    # endpoints. The shortest among those is the shortest cycle.
    graph = SimpleGraph(skeleton)

    best_weight = missing
    best_path = edgetype(skeleton)[]
    best_sx = first(skeleton.removed)
    for sx in skeleton.removed
        u, v = _linear.(Ref(skeleton), sx)
        path = a_star(graph, u, v, dists, _heuristic(skeleton.filtration, v, dists))
        weight = _path_length(dists, path) + dists[u, v]
        if !isempty(path) && isless(weight, best_weight)
            best_weight = weight
            best_path = path
            best_sx = sx
        end
    end
    if ismissing(best_weight)
        error("no cycle found!")
    else
        result = [best_sx]
        # Convert the type of best_path from `Edge`s to the simplex type of the filtration.
        for e in best_path
            u, v = _inv_linear.(Ref(skeleton), (src(e), dst(e)))
            push!(result, simplex(skeleton.filtration, Val(1), (u, v)))
        end
        return result
    end
end

"""
    reconstruct_cycle(filtration, interval[, t]; distances=distance_matrix(filtration))

Reconstruct the shortest representative cycle for the first homology group of given
`interval`. The optional argument `t` sets the time at which the cycle is to be computed. It
defaults to interval birth time, which gives a cycle similar to a representative cycle
computed from homology. In general, higher times will yield nicer cycles. `t` can be a
simplex or a number.

The optional `distances` keyword argument can be used to change the distance matrix used for
determining edge lengths.

This method uses the representative _co_cycle to compute the cycle. As such, the interval
must be computed with the default cohomology algorithm and must include a representative. To
get such an interval, run `ripserer` with the keyword argument `reps=true` or `reps=1`.

Note that this method only works in the first dimension, as it is based on finding shortest
paths in a graph.

!!! warning
    This feature is still experimental.
"""
function reconstruct_cycle(
    filtration::AbstractFiltration{<:Any,T},
    interval,
    r=birth_simplex(interval);
    distances=distance_matrix(filtration),
) where {T}
    if !hasproperty(interval, :representative)
        throw(
            ArgumentError("interval has no representative! Run `ripserer` with `reps=true`")
        )
    elseif !(eltype(interval.representative) <: AbstractChainElement{<:AbstractCell{1}})
        throw(
            ArgumentError("cycles can only be reconstructed for 1-dimensional intervals.")
        )
    elseif !(birth(interval) ≤ _birth_or_value(r) < death(interval))
        return simplex_type(filtration, 1)[]
    else
        reps = filter!(simplex.(representative(interval))) do sx
            birth(sx) ≤ _birth_or_value(r)
        end
        g = OneSkeleton(filtration, r, reps)
        return _find_cycle(g, distances)
    end
end<|MERGE_RESOLUTION|>--- conflicted
+++ resolved
@@ -24,11 +24,7 @@
 end
 
 function Graphs.SimpleGraph(g::OneSkeleton)
-<<<<<<< HEAD
-    SimpleGraph(edges(g))
-=======
     return SimpleGraph(edges(g))
->>>>>>> 6859825d
 end
 
 _birth_or_value(σ::AbstractCell) = birth(σ)
